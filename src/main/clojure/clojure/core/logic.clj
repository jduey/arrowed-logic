--- conflicted
+++ resolved
@@ -1742,15 +1742,8 @@
                      (to-stream
                       (->> set#
                            (map (fn [cand#]
-<<<<<<< HEAD
-                                  (when-let [~'a (clojure.core.logic/unify
-                                                  ~'a [~@as] cand#)]
-                                    ~'a)))
-                           (remove nil?)))))))))))
-=======
                                   (when-let [~'a (clojure.core.logic/unify ~'a [~@as] cand#)]
                                     ~'a)))))))))))))
->>>>>>> e803aa0d
 
 ;; TODO: Should probably happen in a transaction
 
