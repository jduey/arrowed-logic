(ns clojure.core.logic.bench
  (:refer-clojure :exclude [==])
  (:use [clojure.core.logic :as l])
  (:require [clojure.core.logic.arithmetic :as a]
            [clojure.core.logic.fd :as fd]
            [clojure.repl :as r]
            [clojure.pprint :as pp]
            [clojure.set :as set]))

(comment
  (run* [q]
    (== q true))

  (dotimes [_ 10]
    (time
     (dotimes [_ 1e6]
       (doall
         (run* [q]
           (== q true))))))
 )

(comment
  (run 1 [q]
    (fresh [x y]
      (appendo x y q)))

  ;; 453ms
  (dotimes [_ 5]
    (time
     (dotimes [_ 1]
       (doall
         (run 700 [q]
           (fresh [x y]
             (appendo x y q)))))))
  )

;; =============================================================================
;; nrev
;; =============================================================================

(defne nrevo [l o]
  ([() ()])
  ([[a . d] _]
     (fresh [r]
       (nrevo d r)
       (appendo r [a] o))))

(comment
  ;; we can run backwards, unlike Prolog
  (run 1 [q] (nrevo q (range 30)))

  ;; SWI-Prolog 0.06-0.08s
  ;; ~3.7s
  (let [data (into [] (range 30))]
    (dotimes [_ 5]
      (time
       (dotimes [_ 1e3]
         (doall (run-nc 1 [q] (nrevo data q)))))))

  ;; the LIPS are ridiculously high for SWI-Prolog
  ;; clearly nrev is a case that SWI-Prolog can optimize away
  )

;; =============================================================================
;; zebra
;; =============================================================================

(defne righto [x y l]
  ([_ _ [x y . r]])
  ([_ _ [_ . r]] (righto x y r)))

(defn nexto [x y l]
  (conde
    [(righto x y l)]
    [(righto y x l)]))

(defn zebrao [hs]
  (all
   (== [(lvar) (lvar) [(lvar) (lvar) 'milk (lvar) (lvar)] (lvar) (lvar)] hs)
   (firsto hs ['norwegian (lvar) (lvar) (lvar) (lvar)])
   (nexto ['norwegian (lvar) (lvar) (lvar) (lvar)] [(lvar) (lvar) (lvar) (lvar) 'blue] hs)
   (righto [(lvar) (lvar) (lvar) (lvar) 'ivory] [(lvar) (lvar) (lvar) (lvar) 'green] hs)
   (membero ['englishman (lvar) (lvar) (lvar) 'red] hs)
   (membero [(lvar) 'kools (lvar) (lvar) 'yellow] hs)
   (membero ['spaniard (lvar) (lvar) 'dog (lvar)] hs)
   (membero [(lvar) (lvar) 'coffee (lvar) 'green] hs)
   (membero ['ukrainian (lvar) 'tea (lvar) (lvar)] hs)
   (membero [(lvar) 'lucky-strikes 'oj (lvar) (lvar)] hs)
   (membero ['japanese 'parliaments (lvar) (lvar) (lvar)] hs)
   (membero [(lvar) 'oldgolds (lvar) 'snails (lvar)] hs)
   (nexto [(lvar) (lvar) (lvar) 'horse (lvar)] [(lvar) 'kools (lvar) (lvar) (lvar)] hs)
   (nexto [(lvar) (lvar) (lvar) 'fox (lvar)] [(lvar) 'chesterfields (lvar) (lvar) (lvar)] hs)))

(comment
  (run 1 [q] (zebrao q))
  
  ;; SWI-Prolog 6-8.5s
  ;; now 2.5-2.6s, old days <2.4s
  (dotimes [_ 5]
    (time
     (dotimes [_ 1e3]
       (doall (run-nc 1 [q] (zebrao q))))))

  ;; now ~4s, in old days closer to ~3.7s
  (dotimes [_ 5]
    (time
     (dotimes [_ 1e3]
       (doall (run 1 [q] (zebrao q))))))
  )

;; =============================================================================
;; cliques

(defrel connected ^:index x ^:index y)
(facts connected [[1 2] [1 5]])
(facts connected [[2 1] [2 3] [2 5]])
(facts connected [[3 2] [3 4]])
(facts connected [[4 3] [4 5] [4 6]])
(facts connected [[5 1] [5 2] [5 4]])
(facts connected [[6 4]])

(defne connected-to-allo
  "Ensure that vertex v is connected to all vertices
   vs."
  [v vs]
  ([_ ()])
  ([_ [vh . vr]]
     (connected v vh)
     (connected-to-allo v vr)))

(defne all-connected-to-allo
  "Collect all cliques in l. l must be bounded to ensure
   termination."
  [l]
  ([()])
  ([[h . t]]
     (connected-to-allo h t)
     (all-connected-to-allo t)))

(comment
  (run-nc* [q]
    (fresh [a b d]
      (== q (llist a b d))
      (bounded-listo q 6)
      (all-connected-to-allo q)))
  
  ;; 350-400ms
  (dotimes [_ 5]
    (time
     (dotimes [_ 100]
      (doall
       (run-nc 20 [q]
         (fresh [a b d]
           (== q (llist a b d))
           (bounded-listo q 6)
           (all-connected-to-allo q)))))))
)

;; =============================================================================
;; nqueens

;; Bratko 3d pg 103

(comment
  (declare noattacko)

 (defne nqueenso [l]
   ([()])
   ([[[x y] . others]]
      (nqueenso others)
      (membero y [1 2 3 4 5 6 7 8])
      (noattacko [x y] others)))

 (defne noattacko [q others]
   ([_ ()])
   ([[x y] [[x1 y1] . r]]
      (!= y y1)
      (project [y y1 x x1]
        (!= (- y1 y) (- x1 x))
        (!= (- y1 y) (- x x1)))
      (noattacko [x y] r)))

 (defn solve-nqueens []
   (run-nc* [q]
     (fresh [y1 y2 y3 y4 y5 y6 y7 y8]
       (== q [[1 y1] [2 y2] [3 y3] [4 y4] [5 y5] [6 y6] [7 y7] [8 y8]])
       (nqueenso q))))
 )

(comment
  (take 1 (solve-nqueens))

  ;; 92 solutions
  (count (solve-nqueens))

  ;; < 3s for 100x
  ;; about 18X slower that SWI
  (dotimes [_ 5]
    (time
     (dotimes [_ 1]
       (doall (take 1 (solve-nqueens))))))

  ;; ~550ms
  (dotimes [_ 10]
    (time
     (dotimes [_ 1]
       (doall (solve-nqueens)))))

  ;; ~610ms
  (dotimes [_ 10]
    (time
     (dotimes [_ 1]
       (doall (solve-nqueens)))))

  ;; nqueens benefits from constraints
  )

;; =============================================================================
;; nqueensfd

;; based on Bratko 3d pg 344, constraint version

(comment
  ;; direct translation does not work
  ;; because of the subtraction constraints
  ;; also, some domain inference would be nice
  
  (defne noattackfd [y ys d]
    ([_ () _])
    ([y1 [y2 . yr] d]
       (fresh [x nd]
         (fd/in x nd (fd/interval 1 8))
         (fd/!= d x)
         (conde
           [(fd/< y1 y2) (fd/+ y1 x y2)]
           [(fd/< y2 y1) (fd/+ y2 x y1)])
         (fd/+ d 1 nd)
         (noattackfd y1 yr nd)))

    (defne safefd [l]
      ([()])
      ([[y . ys]]
         (noattackfd y ys 1)
         (safefd ys))))

  (defn nqueensfd []
    (run* [q]
      (fresh [a b c d e f g h]
        (fd/in a b c d e f g h (fd/interval 1 8))
        (== q [a b c d e f g h])
        (fd/distinct q)
        (safefd q))))

  (nqueensfd)

  (run* [q]
    (fresh [a b]
      (fd/in a b (fd/interval 1 8))
      (== q [a b])
      (safefd q)))
  )

;; =============================================================================
;; send more money

(defne takeouto [x l y]
  ([_ [x . y] _])
  ([_ [h . t] [h . r]] (takeouto x t r)))

(defn digito [x l y]
  (takeouto x l y))

(defn first-digito [x l y]
  (all
   (digito x l y)
   (a/> x 0)))

(defne do-send-moolao [q l ll]
  ([[send more money] _ _]
     (fresh [s e n d m o r y
             l1 l2 l3 l4 l5 l6 l7 l8 l9]
       (first-digito s l l1)
       (first-digito m l1 l2)
       (digito e l2 l3)
       (digito n l3 l4)
       (digito d l4 l5)
       (digito o l5 l6)
       (digito r l6 l7)
       (digito y l7 l8)
       (project [s e n d m o r y]
         (== send (+ (* s 1000) (* e 100) (* n 10) d))
         (== more (+ (* m 1000) (* o 100) (* r 10) e))
         (== money (+ (* m 10000) (* o 1000) (* n 100) (* e 10) y))
         (project [send more]
           (== money (+ send more)))))))

(defn send-money-quicklyo [send more money]
  (fresh [l]
    (do-send-moolao [send more money] (range 10) l)))

(comment
  ;; ~16-17s, w/o occurs-check
  ;; SWI-Prolog takes 4s, so 3.8X faster
  ;; again I suspect the overhead here is from
  ;; interleaving, need to figure
  (time
   (run-nc 1 [q]
     (fresh [send more money]
       (send-money-quicklyo send more money)
       (== [send more money] q))))
  )

;; =============================================================================
;; Cryptarithmetic Puzzle

(defn cryptarithfd-1 []
  (run-nc* [s e n d m o r y :as q]
    (fd/in s e n d m o r y (fd/interval 0 9))
    (fd/distinct q)
    (distribute q ::l/ff)
    (fd/!= m 0) (fd/!= s 0)
    (fd/eq
      (=             (+ (* 1000 s) (* 100 e) (* 10 n) d
                        (* 1000 m) (* 100 o) (* 10 r) e)
         (+ (* 10000 m) (* 1000 o) (* 100 n) (* 10 e) y)))))

;; Bratko 3rd ed pg 343

(defn cryptarithfd-2 []
  (run-nc* [d o n a l g e r b t :as q]
    (distribute q ::l/ff)
    (fd/in d o n a l g e r b t (fd/interval 0 9))
    (fd/distinct q)
    (fd/eq
     (= (+ (* 100000 d) (* 10000 o) (* 1000 n) (* 100 a) (* 10 l) d
           (* 100000 g) (* 10000 e) (* 1000 r) (* 100 a) (* 10 l) d)
        (+ (* 100000 r) (* 10000 o) (* 1000 b) (* 100 e) (* 10 r) t)))))

(comment
  ;; FIXME: we don't see as much propagation as Oz, why not?

  (cryptarithfd-1)

  (time (cryptarithfd-1))

  ;; ~1050ms, a little bit slower w/ distribute step
  (dotimes [_ 5]
    (time
     (dotimes [_ 100] 
       (doall (cryptarithfd-1)))))

  ;; 3X slower still
  (dotimes [_ 5]
    (time
     (dotimes [_ 10] 
       (doall (cryptarithfd-1)))))

  ;; WORKS: takes a long time ([5 2 6 4 8 1 9 7 3 0])
  ;; ~1.3s now
  (dotimes [_ 5]
    (time (doall (cryptarithfd-2))))
  )

;; =============================================================================
;; Hanoi

(defne moveo [n x y z]
  ([1 _ _ _]
     (trace-lvars "Move top disk from " x)
     (trace-lvars " to " y))
  ([_ _ _ _]
     (pred n #(> % 1))
     (fresh [m _] (is m n dec)
       (moveo m x z y) (moveo 1 x y _) (moveo m z y x))))

(comment
  (run* [q]
    (moveo 3 :left :right :center))
  )

;; =============================================================================
;; Quick Sort

(declare partitiono)

(defne qsorto [l r r0]
  ([[] _ r])
  ([[x . lr] _ _]
     (fresh [l1 l2 r1]
       (partitiono lr x l1 l2)
       (qsorto l2 r1 r0)
       (qsorto l1 r (lcons x r1)))))

(defne partitiono [a b c d]
  ([[x . l] _ [x . l1] _]
     (conda
       ((project [x b]
          (== (<= x b) true))
        (partition l b l1 d))
       (partition l b c d))))

;; =============================================================================
;; Dinesman Dwelling Problem with CLP(FD)

(defn not-adjacento [x y]
  (fresh [f]
    (fd/in f (fd/interval 1 5))
    (conde
      [(fd/+ x f y) (fd/< 1 f)]
      [(fd/+ y f x) (fd/< 1 f)])))

(defn dinesmanfd []
  (run* [baker cooper fletcher miller smith :as vs]
    (fd/distinct vs)
    (everyg #(fd/in % (fd/interval 1 5)) vs)
    (fd/!= baker 5) (fd/!= cooper 1)
    (fd/!= fletcher 5) (fd/!= fletcher 1)
    (fd/< cooper miller) 
    (not-adjacento smith fletcher)
    (not-adjacento fletcher cooper)))

(defn sort-dwellers [[fa _] [fb _]]
  (cond (< fa fb) -1 (= fa fb) 0 :else 1))

(defn ->answer [ns]
  (->> (map vector ns [:baker :cooper :fletcher :miller :smith])
       (sort sort-dwellers)
       (map second)))

(comment
  (time (doall (dinesmanfd)))
  ;; close to 2X faster than Petite Chez
  ;; ~1942ms
  (dotimes [_ 5]
    (time
     (dotimes [_ 1000]
       (doall (dinesmanfd)))))

  (-> (dinesmanfd) first ->answer)  ; (:smith :cooper :baker :fletcher :miller)
  )

;; =============================================================================
;; Simple

(defn simplefd []
  (run* [x y]
    (fd/in x y (fd/interval 0 9))
    (fd/+ x y 9)
    (fresh [p0 p1]
      (fd/* 2 x p0)
      (fd/* 4 y p1)
      (fd/+ p0 p1 24))))

;; with fd/eq sugar

(defn simple-fd-eq []
  (run* [x y]
    (fd/in x y (fd/interval 0 9))
    (fd/eq
     (= (+ x y) 9)
     (= (+ (* x 2) (* y 4)) 24))))

(comment
  ;; "Finite Domain Constraint Programming in Oz. A Tutorial." (Schulte & Smolka)
  ;; currently none of the constraints above trigger any refinements!
  (simplefd)

  (simple-fd-eq)

  ;; 620ms
  (dotimes [_ 10]
    (time
     (dotimes [_ 1e3] 
       (doall (simple-fd-eq)))))
  
  (run* [q]
    (fresh [a b]
      (fd/* a 3 34)
      (debug-doms)))
  )

;; =============================================================================
;; Stone Problem

;; w  - is a stone (weight)
;; sl - stone (weight) list
;; r  - the input range we can construct
;; o  - the output range we can construct
;; n  - the bound

(defne subchecko [w sl r o n]
  ;; we have no more stones to test in sl to test w with
  ([_ () _ _ _]
     (fresh [hr]
       (fd/in hr (fd/interval 1 n))
       (matche [r o]
         ;; r is not empty, we add w to the output only if
         ;; w is head of r + 1
         ([[hr . _] [w . r]] (fd/+ hr 1 w))
         ;; r is empty, just add the weight
         ;; only works for w == 1
         ([() [w . r]]))))
  ;; we have stones to in sl to test w with
  ([_ [hsl . rsl] _ _ _]
     (fresh [w-hsl w+hsl o0 o1 nw]
       (fd/in hsl w-hsl w+hsl (fd/interval 1 n))
       (fd/+ hsl w-hsl w) (fd/+ hsl w w+hsl)
       ;; attempt to construct values prior w
       (subchecko w-hsl rsl r  o0 n)
       ;; attempt to construct values around w
       (subchecko w     rsl o0 o1 n)
       ;; attempt to construct values after w
       (subchecko w+hsl rsl o1 o  n))))

;; checks that list of weight can produce the list
;; of integers from 1 to 40, in reverse order (40 ... 1)
(defne checko [ws sl r n]
  ;; if ws is empty, the first element of r must be n
  ([() _ [a . _] a])
  ;; otherwise we check the first weight
  ([[w . wr] _ _ _]
     (fresh [nsl nr]
       ;; check the first weight with subchecko
       (subchecko w sl r nr n)
       ;; if it succeeds we add w to the new stone list
       (conso w sl nsl)
       ;; check remaining weights
       (checko wr nsl nr n))))

(defn matches [n]
  (run 1 [a b c d]
    (fd/in a b c d (fd/interval 1 n)) 
    (fd/distinct [a b c d])
    (== a 1)
    (fd/<= a b) (fd/<= b c) (fd/<= c d)
    (fd/eq (= (+ a b c d) n))
    (checko [a b c d] () () n)))

(comment
  (time (doall (matches 40)))

  ;; ~6.3s
  (dotimes [_ 5]
    (time
     (dotimes [_ 1000]
       (doall (matches 40)))))
  )

;; =============================================================================
;; Sudoku

;; -----------------------------------------------------------------------------
;; small

(defn small-sudokufd []
  (run-nc 1 [q]
    (fresh [a1 a2 a3 a4
            b1 b2 b3 b4
            c1 c2 c3 c4
            d1 d2 d3 d4]
      (== q [[a1 a2 a3 a4]
             [b1 b2 b3 b4]
             [c1 c2 c3 c4]
             [d1 d2 d3 d4]])
      (fd/in a1 a2 a3 a4
            b1 b2 b3 b4
            c1 c2 c3 c4
            d1 d2 d3 d4
            (fd/domain 1 2 3 4))
      (let [row1 [a1 a2 a3 a4]
            row2 [b1 b2 b3 b4]
            row3 [c1 c2 c3 c4]
            row4 [d1 d2 d3 d4]
            col1 [a1 b1 c1 d1]
            col2 [a2 b2 c2 d2]
            col3 [a3 b3 c3 d3]
            col4 [a4 b4 c4 d4]
            sq1 [a1 a2 b1 b2]
            sq2 [a3 a4 b3 b4]
            sq3 [c1 c2 d1 d2]
            sq4 [c3 c4 d3 d4]]
        (everyg fd/distinct
           [row1 row2 row3 row4
            col1 col2 col3 col4
            sq1 sq2 sq3 sq4])))))

(comment
  ;; 1.9s
  (dotimes [_ 10]
    (time
     (dotimes [_ 1e3] 
       (doall (small-sudokufd)))))

  (small-sudokufd)
  )

;; -----------------------------------------------------------------------------
;; 9x9

(defn get-square [rows x y]
  (for [x (range x (+ x 3))
        y (range y (+ y 3))]
    (get-in rows [x y])))

(defn init [vars hints]
  (if (seq vars)
    (let [hint (first hints)]
      (all
       (if-not (zero? hint)
         (== (first vars) hint)
         succeed)
       (init (next vars) (next hints))))
    succeed))

(defn ->rows [xs]
  (->> xs (partition 9) (map vec) (into [])))

(defn ->cols [rows]
  (apply map vector rows))

(defn ->squares [rows]
  (for [x (range 0 9 3)
        y (range 0 9 3)]
    (get-square rows x y)))

(defn sudokufd [hints]
  (let [vars (repeatedly 81 lvar) 
        rows (->rows vars)
        cols (->cols rows)
        sqs  (->squares rows)]
    (run-nc 1 [q]
      (== q vars)
      ;;(distribute q ::l/ff)
      (everyg #(fd/in % (fd/domain 1 2 3 4 5 6 7 8 9)) vars)
      (init vars hints)
      (everyg fd/distinct rows)
      (everyg fd/distinct cols)
      (everyg fd/distinct sqs))))

;; Helpers

(defn verify [vars]
  (let [rows (->rows vars)
        cols (->cols rows)
        sqs  (->squares rows)
        verify-group (fn [group]
                       (every? #(= (->> % (into #{}) count) 9)
                          group))]
    (and (verify-group rows)
         (verify-group cols)
         (verify-group sqs))))

(defn print-solution [vars]
  (doseq [row-group (->> vars
                        (partition 9)
                        (partition 3)
                        (interpose "\n\n"))]
    (if-not (string? row-group)
      (doseq [row (interpose "\n" row-group)]
        (if-not (string? row)
          (doseq [x (->> row
                         (partition 3)
                         (map #(interpose " " %))
                         (interpose "  "))]
            (print (apply str x)))
          (print row)))
      (print row-group)))
  (println) (println))

(comment
  (def easy0
    [0 0 3  0 2 0  6 0 0
     9 0 0  3 0 5  0 0 1
     0 0 1  8 0 6  4 0 0

     0 0 8  1 0 2  9 0 0
     7 0 0  0 0 0  0 0 8
     0 0 6  7 0 8  2 0 0

     0 0 2  6 0 9  5 0 0
     8 0 0  2 0 3  0 0 9
     0 0 5  0 1 0  3 0 0])

  (def easy1
    [2 0 0  0 8 0  3 0 0
     0 6 0  0 7 0  0 8 4
     0 3 0  5 0 0  2 0 9

     0 0 0  1 0 5  4 0 8
     0 0 0  0 0 0  0 0 0
     4 0 2  7 0 6  0 0 0

     3 0 1  0 0 7  0 4 0
     7 2 0  0 4 0  0 6 0
     0 0 4  0 1 0  0 0 3])
  
  (sudokufd easy0)
  (time (doall (sudokufd easy0)))
  
  (sudokufd easy1)
  (time (sudokufd easy1))

  (-> (sudokufd easy0) first print-solution)

  (-> (sudokufd easy0) first verify)

  ;; ~900ms w/o distribute
  (dotimes [_ 5]
    (time
     (dotimes [_ 100]
       (doall (sudokufd easy0)))))

  ;; ~1000ms w/o distribute
  (dotimes [_ 5]
    (time
     (dotimes [_ 100]
       (doall (sudokufd easy1)))))

  ;; Hardest Norvig Random
  (def hard0
    [0 0 0  0 0 6  0 0 0
     0 5 9  0 0 0  0 0 8
     2 0 0  0 0 8  0 0 0

     0 4 5  0 0 0  0 0 0
     0 0 3  0 0 0  0 0 0
     0 0 6  0 0 3  0 5 4

     0 0 0  3 2 5  0 0 6
     0 0 0  0 0 0  0 0 0
     0 0 0  0 0 0  0 0 0])

  ;; ~5.2s w/o distribute
  (time (doall (sudokufd hard0)))

  (-> (sudokufd hard0) first verify)

  (dotimes [_ 5]
    (time
     (dotimes [_ 1]
       (doall (sudokufd hard0)))))

  ;; from GeCode test suite
  (def hard1
    [0 0 0  0 0 3  0 6 0
     0 0 0  0 0 0  0 1 0
     0 9 7  5 0 0  0 8 0

     0 0 0  0 9 0  2 0 0
     0 0 8  0 7 0  4 0 0
     0 0 3  0 6 0  0 0 0
     
     0 1 0  0 0 2  8 9 0
     0 4 0  0 0 0  0 0 0
     0 5 0  1 0 0  0 0 0])

  ;; ~50ms
  (time (doall (sudokufd hard1)))

  (-> (sudokufd hard1) first verify)

  ;; ~2.5 seconds w/o distribute
  ;; < 260ms w/ distribute, nearly 10X faster
  (dotimes [_ 5]
    (time
     (dotimes [_ 10]
       (doall (sudokufd hard1)))))

  ;; from Wikipedia
  (def hard2
    [1 2 0  4 0 0  3 0 0
     3 0 0  0 1 0  0 5 0
     0 0 6  0 0 0  1 0 0

     7 0 0  0 9 0  0 0 0
     0 4 0  6 0 3  0 0 0
     0 0 3  0 0 2  0 0 0

     5 0 0  0 8 0  7 0 0
     0 0 7  0 0 0  0 0 5
     0 0 0  0 0 0  0 9 8])

  ;; ~.9s w/ distribute
  (time (doall (sudokufd hard2)))

  (-> (sudokufd hard2) first print-solution)

  (dotimes [_ 5]
    (time
      (doall (sudokufd hard2))))

  (def ciao
    [0 4 3  0 8 0  2 5 0
     6 0 0  0 0 0  0 0 0
     0 0 0  0 0 1  0 9 4

     9 0 0  0 0 4  0 7 0
     0 0 0  6 0 8  0 0 0
     0 1 0  2 0 0  0 0 3
     
     8 2 0  5 0 0  0 0 0
     0 0 0  0 0 0  0 0 5
     0 3 4  0 9 0  7 1 0])

  ;; ~13ms w/o distribute
  ;; ~18ms w/ distribute
  (dotimes [_ 5]
    (time
      (dotimes [_ 100]
        (doall (sudokufd ciao)))))
<<<<<<< HEAD

  (def jacop
    [0 1 0  4 2 0  0 0 5 
     0 0 2  0 7 1  0 3 9  
     0 0 0  0 0 0  0 4 0 
          
     2 0 7  1 0 0  0 0 6  
     0 0 0  0 4 0  0 0 0 
     6 0 0  0 0 7  4 0 3  
          
     0 7 0  0 0 0  0 0 0 
     1 2 0  7 3 0  5 0 0  
     3 0 0  0 8 2  0 7 0])

  ;; 400ms
  (dotimes [_ 5]
    (time
      (dotimes [_ 10]
        (doall (sudokufd jacop)))))
=======
>>>>>>> 0eb9be6f
  )

;; From "Finite Domain Constraint Programming in Oz. A Tutorial" pg 22

(defn safefd []
  (run* [c1 c2 c3 c4 c5 c6 c7 c8 c9 :as vs]
    (everyg #(fd/in % (fd/interval 1 9)) vs)
    (fd/distinct vs)
    (fd/eq
     (= (- c4 c6) c7)
     (= (* c1 c2 c3) (+ c8 c9))
     (< (+ c2 c3 c6) c8)
     (< c9 c8))
    (project [vs]
      (everyg (fn [[v n]] (fd/!= v n))
        (map vector vs (range 1 10))))))

(comment
  (time (safefd))

  (every?
    (fn [[c1 c2 c3 c4 c5 c6 c7 c8 c9]]
      (and
        (not= c1 1) (not= c2 2) (not= c3 3)
        (not= c4 4) (not= c5 5) (not= c6 6)
        (not= c7 7) (not= c8 8) (not= c9 9)
        (= (- c4 c6) c7)
        (= (* c1 c2 c3) (+ c8 c9))
        (< (+ c2 c3 c6) c8)
        (< c9 c8)))
    (safefd))

  ;; ~2300ms
  (dotimes [_ 5]
    (time
      (dotimes [_ 100] 
        (doall (safefd)))))
  )

;; Magic Squares

(defn magic-grid [n]
  (repeatedly (* n n) lvar))

(defn magic-cols [n grid]
  (apply map list (partition n grid)))

(defn magic-diag [n rows]
  (first
    (reduce
      (fn [[r n] xs]
        [(conj r (nth xs n)) (inc n)])
      [[] 0]
      rows)))

(defn magic-sum [ls res]
  (conde
    [(== ls []) (== res 0)]
    [(== ls [res])]
    [(fresh [h t inter]
       (conso h t ls)
       (fd/+ h inter res)
       (magic-sum t inter))]))

(defn magic [n]
  (let [g     (magic-grid n)
        nums  (range 1 (inc (* n n)))
        ndom  (fd/interval 1 (* n n))
        lsum  (/ (apply + nums) n)
        rows  (partition n g)
        lines (concat
                [(magic-diag n rows)
                 (magic-diag n (map reverse rows))]
                rows
                (magic-cols n g))]
    (run* [q]
      (== q g)
      (everyg #(fd/in % ndom) q)
      (distribute q ::l/ff)
      (fd/distinct q)
      (everyg #(magic-sum % lsum) lines))))

(comment
  ;; ~420ms
  (dotimes [_ 5]
    (time
      (dotimes [_ 10]
        (doall (take 1 (magic 3))))))

  ;; ~670ms
  (dotimes [_ 5]
    (time
      (dotimes [_ 1]
        (doall (take 1 (magic 4))))))
  )<|MERGE_RESOLUTION|>--- conflicted
+++ resolved
@@ -808,7 +808,6 @@
     (time
       (dotimes [_ 100]
         (doall (sudokufd ciao)))))
-<<<<<<< HEAD
 
   (def jacop
     [0 1 0  4 2 0  0 0 5 
@@ -828,8 +827,7 @@
     (time
       (dotimes [_ 10]
         (doall (sudokufd jacop)))))
-=======
->>>>>>> 0eb9be6f
+
   )
 
 ;; From "Finite Domain Constraint Programming in Oz. A Tutorial" pg 22
