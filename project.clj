(defproject core.logic "0.7.4" 
  :description "A logic/relational programming library for Clojure"
  :extra-classpath-dirs ["checkouts/clojurescript/src/clj"
                         "checkouts/clojurescript/src/cljs"]
  :parent [org.clojure/pom.contrib "0.0.25"]
  :source-path "src/main/clojure"
  :dependencies [[org.clojure/clojure "1.4.0"]
                 [org.clojure/tools.macro "0.1.1"]]
<<<<<<< HEAD
  :dev-dependencies [[lein-swank "1.4.3"]
                     [lein-cljsbuild "0.1.8"]]
  :cljsbuild {:builds {:test-simp {:source-path "src/test/cljs"
                                   :compiler {:optimizations :simple
                                              :static-fns true
                                              :output-to "tests_simple.js"}}
                       :test-adv {:source-path "src/test/cljs"
                                  :compiler {:optimizations :advanced
                                             :output-to "tests.js"}}}})
=======
  :dev-dependencies [[lein-swank "1.4.4"]
                     [lein-cljsbuild "0.1.9"]]
  :cljsbuild {:builds [{:source-path "src/main/cljs"
                        :compiler {:output-to "main.js"}}
                       {:source-path "src/test/cljs"
                        :compiler {:optimizations :advanced
                                   :output-to "tests.js"}}]})
>>>>>>> 706182ef
<|MERGE_RESOLUTION|>--- conflicted
+++ resolved
@@ -6,22 +6,12 @@
   :source-path "src/main/clojure"
   :dependencies [[org.clojure/clojure "1.4.0"]
                  [org.clojure/tools.macro "0.1.1"]]
-<<<<<<< HEAD
-  :dev-dependencies [[lein-swank "1.4.3"]
-                     [lein-cljsbuild "0.1.8"]]
+  :dev-dependencies [[lein-swank "1.4.4"]
+                     [lein-cljsbuild "0.1.10"]]
   :cljsbuild {:builds {:test-simp {:source-path "src/test/cljs"
                                    :compiler {:optimizations :simple
                                               :static-fns true
                                               :output-to "tests_simple.js"}}
                        :test-adv {:source-path "src/test/cljs"
                                   :compiler {:optimizations :advanced
-                                             :output-to "tests.js"}}}})
-=======
-  :dev-dependencies [[lein-swank "1.4.4"]
-                     [lein-cljsbuild "0.1.9"]]
-  :cljsbuild {:builds [{:source-path "src/main/cljs"
-                        :compiler {:output-to "main.js"}}
-                       {:source-path "src/test/cljs"
-                        :compiler {:optimizations :advanced
-                                   :output-to "tests.js"}}]})
->>>>>>> 706182ef
+                                             :output-to "tests.js"}}}})