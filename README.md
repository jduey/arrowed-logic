--- conflicted
+++ resolved
@@ -9,14 +9,6 @@
 
 If you're interested in using core.logic from ClojureScript look [here](http://github.com/clojure/core.logic/wiki/Using-core.logic-with-ClojureScript).
 
-<<<<<<< HEAD
-=======
-Contributing
-----
-
-No pull requests please. Open tickets and submit patches to [JIRA](http://dev.clojure.org/jira/browse/LOGIC)
-
->>>>>>> febe7b00
 Immediate Roadmap
 ----
 
@@ -29,10 +21,6 @@
 
 * **Environment Trimming** - Definite Clause Grammars (DCGs) are quite slow in miniKanren. This may be due to a lack of groundness analysis or it may be because we are not trimming the environment of needless logic variables. It looks like the original Kanren paper may have some good approaches.
 * **Groundness Analysis** - Initial research on feasibility done. It does in fact give significant performance boosts (2-3X). Seems to close many performance gaps between SWI-Prolog and miniKanren. However maintaining correctness seems difficult. Perhaps limit optimization to DCGs and pattern matching sugar. Again, the original Kanren paper may have insights here.
-
-Future Things
-----
-* **Negation** - Stratified Negation as provided by XSB ?
 
 Examples
 ----
