--- conflicted
+++ resolved
@@ -25,11 +25,7 @@
 YourKit
 ----
 
-<<<<<<< HEAD
 YourKit has given an open source license for their profiler, greatly simplifying the profiling of core.logic performance.
-=======
-YourKit has given a open source license for their profiler, greatly simplifying the profiling of core.logic performance.
->>>>>>> abe0031f
 
 YourKit is kindly supporting open source projects with its full-featured Java Profiler. YourKit, LLC is the creator of innovative and intelligent tools for profiling Java and .NET applications. Take a look at YourKit's leading software products:
 
